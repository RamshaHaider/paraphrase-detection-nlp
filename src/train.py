import os
import warnings
from dataclasses import dataclass, asdict
from pathlib import Path
from abc import ABC, abstractmethod
from typing import Any

import numpy as np
import torch
import wandb
import transformers
<<<<<<< HEAD
from tqdm.notebook import tqdm
from sklearn.metrics import (
    accuracy_score,
    f1_score,
    precision_score,
    recall_score,
    roc_auc_score
)
from transformers.modeling_outputs import BaseModelOutput, SequenceClassifierOutput
=======
from tqdm import tqdm
from sklearn.metrics import accuracy_score, f1_score, precision_score, recall_score, roc_auc_score
>>>>>>> a3e3463d


@dataclass
class TrainConfig:
    model: str
    checkpoints_folder: str
    device: torch.device

    batch_size: int
    epochs: int
    max_length: int

    lr: float


class Logger(ABC):
    @abstractmethod
    def log(self, data: dict[Any]):
        pass

    def finish(self):
        pass


class DummyLogger(Logger):
    def log(self, data: dict[Any, Any]):
        pass


class WandbLogger(Logger):
    def __init__(self, project: str, experiment_config: TrainConfig) -> None:
        super().__init__()

        wandb.init(project=project, config=experiment_config)

    def log(self, data: dict[Any, Any]):
        wandb.log(data)

    def finish(self):
        wandb.finish()


class Trainer:
    checkpoint_field_model: str = "model"
    checkpoint_field_optimizer: str = "optimizer"
    checkpoint_field_epoch: int = "epoch"

    checkpoint_last_name: str = "last.tar"

    # TODO add logging of the best
    checkpoint_best_name: str = "best.tar"

    def __init__(self, model: transformers.DebertaModel, optimizer: torch.optim.Optimizer, logger: Logger) -> None:
        self.model = model
        self.optimizer = optimizer

<<<<<<< HEAD
        self.loss_function = torch.nn.CrossEntropyLoss()
        self.logger = logger

    def train(self, train_dataloader: torch.utils.data.DataLoader,
              val_dataloader: torch.utils.data.DataLoader,
              config: TrainConfig) -> None:
=======
    def train(
        self,
        train_dataloader: torch.utils.data.DataLoader,
        val_dataloader: torch.utils.data.DataLoader,
        config: TrainConfig,
        wandb_project: str,
    ) -> None:

        wandb.init(project=wandb_project, config=asdict(config))
>>>>>>> a3e3463d

        self.model.to(config.device)

        if not os.path.exists(config.checkpoints_folder):
            os.makedirs(config.checkpoints_folder)

        start_epoch = self.load_checkpoint(config.checkpoints_folder) + 1

        for epoch in range(start_epoch, config.epochs):
            self.make_train_step(train_dataloader)

            self.make_evaluation_step(val_dataloader)

            self.save_checkpoint(config.checkpoints_folder, epoch)

    def _convert_to_logits_if_needed(self, output = SequenceClassifierOutput | torch.Tensor):
        if isinstance(output, SequenceClassifierOutput):
            return output["logits"]
        else:
            return output

    def make_inference(self, dataloader: torch.utils.data.DataLoader) -> tuple:

        self.model.eval()

        with torch.no_grad():
            predicts = []
            labels = []

            for batch in tqdm(dataloader):
<<<<<<< HEAD
                labels.append(batch.pop("labels"))
=======
                labels.append(batch["labels"])
>>>>>>> a3e3463d

                batch = Trainer._move_dict_items_to_device(batch, self.model.device)

                logits = self._convert_to_logits_if_needed(self.model(**batch))

                predicts.append(logits)

        return torch.cat(predicts), torch.cat(labels).squeeze()

    @staticmethod
    def _move_dict_items_to_device(target_dict: dict, device: str):
        return {key: target_dict[key].squeeze().to(device) for key in target_dict}

    # TODO: get rid of manual metric specification
    def make_evaluation_step(self, dataloader: torch.utils.data.DataLoader, return_labels: bool = True):

        logits, labels = self.make_inference(dataloader)

        predicted_probas = torch.softmax(logits, dim=-1).numpy()
        predicted_labels = torch.argmax(logits, dim=-1).numpy()

<<<<<<< HEAD
        self.logger.log({
            "accuracy": accuracy_score(labels, predicted_labels),
            "f1": f1_score(labels, predicted_labels),
            "recall": recall_score(labels, predicted_labels),
            "precision": precision_score(labels, predicted_labels),
            "auc_score": roc_auc_score(labels, predicted_probas[:, 1])
        })
=======
        wandb.log(
            {
                "accuracy": accuracy_score(labels, predicted_labels),
                "f1": f1_score(labels, predicted_labels),
                "recall": recall_score(labels, predicted_labels),
                "precision": precision_score(labels, predicted_labels),
                "auc_score": roc_auc_score(labels, predicted_probas[:, 1]),
            }
        )
>>>>>>> a3e3463d

    def make_train_step(self, dataloader: torch.utils.data.DataLoader):

        self.model.train()

        for batch in tqdm(dataloader):
            self.optimizer.zero_grad()

            batch = Trainer._move_dict_items_to_device(batch, self.model.device)

<<<<<<< HEAD
            labels = batch.pop("labels")
    
            logits = self._convert_to_logits_if_needed(self.model(**batch))

            loss = self.loss_function(logits, labels)

=======
            outputs = self.model(**batch)

            loss = outputs["loss"]
>>>>>>> a3e3463d
            loss.backward()

            self.logger.log({"train_loss": loss.detach().cpu().numpy()})

            self.optimizer.step()

    def load_checkpoint(self, folder: str) -> int:

        checkpoint_path = Path(folder) / Trainer.checkpoint_last_name

        if not os.path.exists(checkpoint_path):
            warnings.warn(f"No checkpoints found {checkpoint_path}. Start epoch 0 with given model and optimizer.")
            return -1

        warnings.warn(f"Using checkpoint from {checkpoint_path}.")
        checkpoint = torch.load(checkpoint_path, map_location=self.model.device)

        self.model.load_state_dict(checkpoint[Trainer.checkpoint_field_model])
        self.optimizer.load_state_dict(checkpoint[Trainer.checkpoint_field_optimizer])

        return checkpoint[Trainer.checkpoint_field_epoch]

    def save_checkpoint(self, folder: str, epoch: int) -> None:
        checkpoint_name = Path(folder) / Trainer.checkpoint_last_name

        torch.save(
            {
                Trainer.checkpoint_field_model: self.model.state_dict(),
                Trainer.checkpoint_field_optimizer: self.optimizer.state_dict(),
                Trainer.checkpoint_field_epoch: epoch,
            },
            checkpoint_name,
        )<|MERGE_RESOLUTION|>--- conflicted
+++ resolved
@@ -9,7 +9,6 @@
 import torch
 import wandb
 import transformers
-<<<<<<< HEAD
 from tqdm.notebook import tqdm
 from sklearn.metrics import (
     accuracy_score,
@@ -19,10 +18,6 @@
     roc_auc_score
 )
 from transformers.modeling_outputs import BaseModelOutput, SequenceClassifierOutput
-=======
-from tqdm import tqdm
-from sklearn.metrics import accuracy_score, f1_score, precision_score, recall_score, roc_auc_score
->>>>>>> a3e3463d
 
 
 @dataclass
@@ -79,24 +74,12 @@
         self.model = model
         self.optimizer = optimizer
 
-<<<<<<< HEAD
         self.loss_function = torch.nn.CrossEntropyLoss()
         self.logger = logger
 
     def train(self, train_dataloader: torch.utils.data.DataLoader,
               val_dataloader: torch.utils.data.DataLoader,
               config: TrainConfig) -> None:
-=======
-    def train(
-        self,
-        train_dataloader: torch.utils.data.DataLoader,
-        val_dataloader: torch.utils.data.DataLoader,
-        config: TrainConfig,
-        wandb_project: str,
-    ) -> None:
-
-        wandb.init(project=wandb_project, config=asdict(config))
->>>>>>> a3e3463d
 
         self.model.to(config.device)
 
@@ -127,11 +110,7 @@
             labels = []
 
             for batch in tqdm(dataloader):
-<<<<<<< HEAD
                 labels.append(batch.pop("labels"))
-=======
-                labels.append(batch["labels"])
->>>>>>> a3e3463d
 
                 batch = Trainer._move_dict_items_to_device(batch, self.model.device)
 
@@ -153,7 +132,6 @@
         predicted_probas = torch.softmax(logits, dim=-1).numpy()
         predicted_labels = torch.argmax(logits, dim=-1).numpy()
 
-<<<<<<< HEAD
         self.logger.log({
             "accuracy": accuracy_score(labels, predicted_labels),
             "f1": f1_score(labels, predicted_labels),
@@ -161,17 +139,6 @@
             "precision": precision_score(labels, predicted_labels),
             "auc_score": roc_auc_score(labels, predicted_probas[:, 1])
         })
-=======
-        wandb.log(
-            {
-                "accuracy": accuracy_score(labels, predicted_labels),
-                "f1": f1_score(labels, predicted_labels),
-                "recall": recall_score(labels, predicted_labels),
-                "precision": precision_score(labels, predicted_labels),
-                "auc_score": roc_auc_score(labels, predicted_probas[:, 1]),
-            }
-        )
->>>>>>> a3e3463d
 
     def make_train_step(self, dataloader: torch.utils.data.DataLoader):
 
@@ -182,18 +149,12 @@
 
             batch = Trainer._move_dict_items_to_device(batch, self.model.device)
 
-<<<<<<< HEAD
             labels = batch.pop("labels")
     
             logits = self._convert_to_logits_if_needed(self.model(**batch))
 
             loss = self.loss_function(logits, labels)
 
-=======
-            outputs = self.model(**batch)
-
-            loss = outputs["loss"]
->>>>>>> a3e3463d
             loss.backward()
 
             self.logger.log({"train_loss": loss.detach().cpu().numpy()})
@@ -225,5 +186,5 @@
                 Trainer.checkpoint_field_optimizer: self.optimizer.state_dict(),
                 Trainer.checkpoint_field_epoch: epoch,
             },
-            checkpoint_name,
+            checkpoint_name
         )